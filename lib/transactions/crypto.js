--- conflicted
+++ resolved
@@ -40,14 +40,12 @@
  */
 
 function getTransactionBytes (transaction) {
-<<<<<<< HEAD
   
-=======
->>>>>>> 26b7d125
 	/**
 	 * @method isSendTransaction
 	 * @return {object}
 	 */
+
 	function isSendTransaction () {
 		return {
 			assetBytes: null,
