<!DOCTYPE html>
<html lang="en">
<head>
    <meta charset="UTF-8">
    <title>Title</title>
</head>
<body>

<<<<<<< HEAD
<script src="https://gitcdn.xyz/repo/LiskHQ/lisk-js/development/dist/lisk-js.js"></script>
<script>
    "use strict";
=======

<script src="dist/lisk-js.js"></script>
<script>
    "use strict";

>>>>>>> 00182b91
</script>
</body>
</html><|MERGE_RESOLUTION|>--- conflicted
+++ resolved
@@ -6,17 +6,10 @@
 </head>
 <body>
 
-<<<<<<< HEAD
-<script src="https://gitcdn.xyz/repo/LiskHQ/lisk-js/development/dist/lisk-js.js"></script>
-<script>
-    "use strict";
-=======
-
 <script src="dist/lisk-js.js"></script>
 <script>
     "use strict";
 
->>>>>>> 00182b91
 </script>
 </body>
 </html>